--- conflicted
+++ resolved
@@ -26,11 +26,9 @@
     "alibaba": "Alibaba",
     "moonshot": "MoonShot",
     "unbound": "Unbound AI",
-<<<<<<< HEAD
     "xinference": "XInference",
-=======
     "ibm": "IBM"
->>>>>>> 9093106f
+
 }
 
 
@@ -278,14 +276,12 @@
         "Pro/THUDM/chatglm3-6b",
         "Pro/THUDM/glm-4-9b-chat",
     ],
-<<<<<<< HEAD
     "xinference": ["qwen2.5-instruct", "qwen2.5", "qwen2.5-coder", "qwen2.5-coder-instruct", "qwen2.5-instruct-1m",
                    "qwen2.5-vl-instruct", "deepseek", "deepseek-chat", "deepseek-coder", "deepseek-coder-instruct",
                    "deepseek-r1", "deepseek-v2", "deepseek-v2-chat", "deepseek-v2-chat-0628", "deepseek-v2.5",
                    "deepseek-v3", "deepseek-vl-chat", "deepseek-vl2"]
-=======
     "ibm": ["ibm/granite-vision-3.1-2b-preview", "meta-llama/llama-4-maverick-17b-128e-instruct-fp8","meta-llama/llama-3-2-90b-vision-instruct"]
->>>>>>> 9093106f
+
 }
 
 
