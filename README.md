<img src="./assets/web-ui.png" alt="Browser Use Web UI" width="full"/>

<br/>

[![GitHub stars](https://img.shields.io/github/stars/browser-use/web-ui?style=social)](https://github.com/browser-use/web-ui/stargazers)
[![Discord](https://img.shields.io/discord/1303749220842340412?color=7289DA&label=Discord&logo=discord&logoColor=white)](https://link.browser-use.com/discord)
[![Documentation](https://img.shields.io/badge/Documentation-📕-blue)](https://docs.browser-use.com)
[![WarmShao](https://img.shields.io/twitter/follow/warmshao?style=social)](https://x.com/warmshao)

This project builds upon the foundation of the [browser-use](https://github.com/browser-use/browser-use), which is designed to make websites accessible for AI agents.

We would like to officially thank [WarmShao](https://github.com/warmshao) for his contribution to this project.

**WebUI:** is built on Gradio and supports a most of `browser-use` functionalities. This UI is designed to be user-friendly and enables easy interaction with the browser agent.

**Expanded LLM Support:** We've integrated support for various Large Language Models (LLMs), including: Gemini, OpenAI, Azure OpenAI, Anthropic, DeepSeek, Ollama etc. And we plan to add support for even more models in the future.

**Custom Browser Support:** You can use your own browser with our tool, eliminating the need to re-login to sites or deal with other authentication challenges. This feature also supports high-definition screen recording.

**Persistent Browser Sessions:** You can choose to keep the browser window open between AI tasks, allowing you to see the complete history and state of AI interactions.

<video src="https://github.com/user-attachments/assets/56bc7080-f2e3-4367-af22-6bf2245ff6cb" controls="controls">Your browser does not support playing this video!</video>

## Installation Options

### Option 1: Local Installation

Read the [quickstart guide](https://docs.browser-use.com/quickstart#prepare-the-environment) or follow the steps below to get started.

> Python 3.11 or higher is required.

First, we recommend using [uv](https://docs.astral.sh/uv/) to setup the Python environment.

```bash
uv venv --python 3.11
```

and activate it with:

```bash
source .venv/bin/activate
```

Install the dependencies:

```bash
uv pip install -r requirements.txt
```

Then install playwright:

```bash
playwright install
```

### Option 2: Docker Installation

1. **Prerequisites:**
   - Docker and Docker Compose installed on your system
   - Git to clone the repository

2. **Setup:**
   ```bash
   # Clone the repository
   git clone https://github.com/browser-use/web-ui.git
   cd web-ui

   # Copy and configure environment variables
   cp .env.example .env
   # Edit .env with your preferred text editor and add your API keys
   ```

3. **Run with Docker:**
   ```bash
   # Build and start the container with default settings (browser closes after AI tasks)
   docker compose up --build

   # Or run with persistent browser (browser stays open between AI tasks)
   CHROME_PERSISTENT_SESSION=true docker compose up --build
   ```

4. **Access the Application:**
   - WebUI: `http://localhost:7788`
   - VNC Viewer (to see browser interactions): `http://localhost:6080/vnc.html`
   
   Default VNC password is "vncpassword". You can change it by setting the `VNC_PASSWORD` environment variable in your `.env` file.


## Usage

### Local Setup
1.  Copy `.env.example` to `.env` and set your environment variables, including API keys for the LLM. `cp .env.example .env`
2.  **Run the WebUI:**
    ```bash
    python webui.py --ip 127.0.0.1 --port 7788
    ```
4. WebUI options:
   - `--ip`: The IP address to bind the WebUI to. Default is `127.0.0.1`.
   - `--port`: The port to bind the WebUI to. Default is `7788`.
   - `--theme`: The theme for the user interface. Default is `Ocean`.
     - **Default**: The standard theme with a balanced design.
     - **Soft**: A gentle, muted color scheme for a relaxed viewing experience.
     - **Monochrome**: A grayscale theme with minimal color for simplicity and focus.
     - **Glass**: A sleek, semi-transparent design for a modern appearance.
     - **Origin**: A classic, retro-inspired theme for a nostalgic feel.
     - **Citrus**: A vibrant, citrus-inspired palette with bright and fresh colors.
     - **Ocean** (default): A blue, ocean-inspired theme providing a calming effect.
   - `--dark-mode`: Enables dark mode for the user interface.
3.  **Access the WebUI:** Open your web browser and navigate to `http://127.0.0.1:7788`.
4.  **Using Your Own Browser(Optional):**
    - Set `CHROME_PATH` to the executable path of your browser and `CHROME_USER_DATA` to the user data directory of your browser. Leave `CHROME_USER_DATA` empty if you want to use local user data.
      - Windows
        ```env
         CHROME_PATH="C:\Program Files\Google\Chrome\Application\chrome.exe"
         CHROME_USER_DATA="C:\Users\YourUsername\AppData\Local\Google\Chrome\User Data"
        ```
        > Note: Replace `YourUsername` with your actual Windows username for Windows systems.
      - Mac
        ```env
<<<<<<< HEAD
         CHROME_PATH="/Applications/Google Chrome.app/Contents/MacOS/Google Chrome"
         CHROME_USER_DATA="/Users/YourUsername/Library/Application Support/Google/Chrome"
=======
         export CHROME_PATH="/Applications/Google Chrome.app/Contents/MacOS/Google Chrome"
         export CHROME_USER_DATA="~/Library/Application Support/Google/Chrome/Profile 1"
>>>>>>> 9cce07a6
        ```
    - Close all Chrome windows
    - Open the WebUI in a non-Chrome browser, such as Firefox or Edge. This is important because the persistent browser context will use the Chrome data when running the agent.
    - Check the "Use Own Browser" option within the Browser Settings.
5. **Keep Browser Open(Optional):**
    - Set `CHROME_PERSISTENT_SESSION=true` in the `.env` file.

### Docker Setup
1. **Environment Variables:**
   - All configuration is done through the `.env` file
   - Available environment variables:
     ```
     # LLM API Keys
     OPENAI_API_KEY=your_key_here
     ANTHROPIC_API_KEY=your_key_here
     GOOGLE_API_KEY=your_key_here

     # Browser Settings
     CHROME_PERSISTENT_SESSION=true   # Set to true to keep browser open between AI tasks
     RESOLUTION=1920x1080x24         # Custom resolution format: WIDTHxHEIGHTxDEPTH
     RESOLUTION_WIDTH=1920           # Custom width in pixels
     RESOLUTION_HEIGHT=1080          # Custom height in pixels

     # VNC Settings
     VNC_PASSWORD=your_vnc_password  # Optional, defaults to "vncpassword"
     ```

2. **Browser Persistence Modes:**
   - **Default Mode (CHROME_PERSISTENT_SESSION=false):**
     - Browser opens and closes with each AI task
     - Clean state for each interaction
     - Lower resource usage

   - **Persistent Mode (CHROME_PERSISTENT_SESSION=true):**
     - Browser stays open between AI tasks
     - Maintains history and state
     - Allows viewing previous AI interactions
     - Set in `.env` file or via environment variable when starting container

3. **Viewing Browser Interactions:**
   - Access the noVNC viewer at `http://localhost:6080/vnc.html`
   - Enter the VNC password (default: "vncpassword" or what you set in VNC_PASSWORD)
   - You can now see all browser interactions in real-time

4. **Container Management:**
   ```bash
   # Start with persistent browser
   CHROME_PERSISTENT_SESSION=true docker compose up -d

   # Start with default mode (browser closes after tasks)
   docker compose up -d

   # View logs
   docker compose logs -f

   # Stop the container
   docker compose down
   ```

## Changelog
- [x] **2025/01/26:** Thanks to @vvincent1234. Now browser-use-webui can combine with DeepSeek-r1 to engage in deep thinking!
- [x] **2025/01/10:** Thanks to @casistack. Now we have Docker Setup option and also Support keep browser open between tasks.[Video tutorial demo](https://github.com/browser-use/web-ui/issues/1#issuecomment-2582511750).
- [x] **2025/01/06:** Thanks to @richard-devbot. A New and Well-Designed WebUI is released. [Video tutorial demo](https://github.com/warmshao/browser-use-webui/issues/1#issuecomment-2573393113).<|MERGE_RESOLUTION|>--- conflicted
+++ resolved
@@ -117,13 +117,8 @@
         > Note: Replace `YourUsername` with your actual Windows username for Windows systems.
       - Mac
         ```env
-<<<<<<< HEAD
-         CHROME_PATH="/Applications/Google Chrome.app/Contents/MacOS/Google Chrome"
-         CHROME_USER_DATA="/Users/YourUsername/Library/Application Support/Google/Chrome"
-=======
          export CHROME_PATH="/Applications/Google Chrome.app/Contents/MacOS/Google Chrome"
          export CHROME_USER_DATA="~/Library/Application Support/Google/Chrome/Profile 1"
->>>>>>> 9cce07a6
         ```
     - Close all Chrome windows
     - Open the WebUI in a non-Chrome browser, such as Firefox or Edge. This is important because the persistent browser context will use the Chrome data when running the agent.
