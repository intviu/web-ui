--- conflicted
+++ resolved
@@ -34,13 +34,12 @@
 IBM_API_KEY=
 IBM_PROJECT_ID=
 
-<<<<<<< HEAD
 GROK_ENDPOINT="https://api.x.ai/v1"
 GROK_API_KEY=
-=======
+
 #set default LLM
 DEFAULT_LLM=openai
->>>>>>> d5d9333a
+
 
 # Set to false to disable anonymized telemetry
 ANONYMIZED_TELEMETRY=false
