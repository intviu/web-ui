import pdb
import logging

from dotenv import load_dotenv


load_dotenv()
import os
import glob
import asyncio
import argparse
import os

logger = logging.getLogger(__name__)

import gradio as gr

from browser_use.agent.service import Agent
from browser_use.browser.browser import Browser, BrowserConfig
from browser_use.browser.context import (
    BrowserContextConfig,
    BrowserContextWindowSize,
)
<<<<<<< HEAD
=======
from langchain_ollama import ChatOllama
from playwright.async_api import async_playwright
>>>>>>> 566bca77
from src.utils.agent_state import AgentState

from src.utils import utils
from src.utils.RAG_interaction import extract_content_from_file
from src.agent.custom_agent import CustomAgent
from src.browser.custom_browser import CustomBrowser
from src.agent.custom_prompts import CustomSystemPrompt
from src.browser.custom_context import BrowserContextConfig, CustomBrowserContext
from src.controller.custom_controller import CustomController
from gradio.themes import Citrus, Default, Glass, Monochrome, Ocean, Origin, Soft, Base
from src.utils.default_config_settings import default_config, save_current_config, update_ui_from_config
from src.utils.utils import update_model_dropdown, get_latest_files, capture_screenshot


# Global variables for persistence
_global_browser = None
_global_browser_context = None

# Create the global agent state instance
_global_agent_state = AgentState()

async def stop_agent():
    """Request the agent to stop and update UI with enhanced feedback"""
    global _global_agent_state, _global_browser_context, _global_browser

    try:
        # Request stop
        _global_agent_state.request_stop()

        # Update UI immediately
        message = "Stop requested - the agent will halt at the next safe point"
        logger.info(f"🛑 {message}")

        # Return UI updates
        return (
            message,                                        # errors_output
            gr.update(value="Stopping...", interactive=False),  # stop_button
            gr.update(interactive=False),                      # run_button
        )
    except Exception as e:
        error_msg = f"Error during stop: {str(e)}"
        logger.error(error_msg)
        return (
            error_msg,
            gr.update(value="Stop", interactive=True),
            gr.update(interactive=True)
        )

async def run_browser_agent(
        agent_type,
        llm_provider,
        llm_model_name,
        llm_temperature,
        llm_base_url,
        llm_api_key,
        use_own_browser,
        keep_browser_open,
        headless,
        disable_security,
        window_w,
        window_h,
        save_recording_path,
        save_agent_history_path,
        save_trace_path,
        enable_recording,
        task,
        add_infos,
        max_steps,
        use_vision,
        max_actions_per_step,
        tool_calling_method
):
    global _global_agent_state
    _global_agent_state.clear_stop()  # Clear any previous stop requests

    try:
        # Disable recording if the checkbox is unchecked
        if not enable_recording:
            save_recording_path = None

        # Ensure the recording directory exists if recording is enabled
        if save_recording_path:
            os.makedirs(save_recording_path, exist_ok=True)

        # Get the list of existing videos before the agent runs
        existing_videos = set()
        if save_recording_path:
            existing_videos = set(
                glob.glob(os.path.join(save_recording_path, "*.[mM][pP]4"))
                + glob.glob(os.path.join(save_recording_path, "*.[wW][eE][bB][mM]"))
            )

        # Run the agent
        llm = utils.get_llm_model(
            provider=llm_provider,
            model_name=llm_model_name,
            temperature=llm_temperature,
            base_url=llm_base_url,
            api_key=llm_api_key,
        )
        if agent_type == "org":
            final_result, errors, model_actions, model_thoughts, trace_file, history_file = await run_org_agent(
                llm=llm,
                use_own_browser=use_own_browser,
                keep_browser_open=keep_browser_open,
                headless=headless,
                disable_security=disable_security,
                window_w=window_w,
                window_h=window_h,
                save_recording_path=save_recording_path,
                save_agent_history_path=save_agent_history_path,
                save_trace_path=save_trace_path,
                task=task,
                max_steps=max_steps,
                use_vision=use_vision,
                max_actions_per_step=max_actions_per_step,
                tool_calling_method=tool_calling_method
            )
        elif agent_type == "custom":
            final_result, errors, model_actions, model_thoughts, trace_file, history_file = await run_custom_agent(
                llm=llm,
                use_own_browser=use_own_browser,
                keep_browser_open=keep_browser_open,
                headless=headless,
                disable_security=disable_security,
                window_w=window_w,
                window_h=window_h,
                save_recording_path=save_recording_path,
                save_agent_history_path=save_agent_history_path,
                save_trace_path=save_trace_path,
                task=task,
                add_infos=add_infos,
                max_steps=max_steps,
                use_vision=use_vision,
                max_actions_per_step=max_actions_per_step,
                tool_calling_method=tool_calling_method
            )
        else:
            raise ValueError(f"Invalid agent type: {agent_type}")

        # Get the list of videos after the agent runs (if recording is enabled)
        latest_video = None
        if save_recording_path:
            new_videos = set(
                glob.glob(os.path.join(save_recording_path, "*.[mM][pP]4"))
                + glob.glob(os.path.join(save_recording_path, "*.[wW][eE][bB][mM]"))
            )
            if new_videos - existing_videos:
                latest_video = list(new_videos - existing_videos)[0]  # Get the first new video

        return (
            final_result,
            errors,
            model_actions,
            model_thoughts,
            latest_video,
            trace_file,
            history_file,
            gr.update(value="Stop", interactive=True),  # Re-enable stop button
            gr.update(interactive=True)    # Re-enable run button
        )

    except Exception as e:
        import traceback
        traceback.print_exc()
        errors = str(e) + "\n" + traceback.format_exc()
        return (
            '',                                         # final_result
            errors,                                     # errors
            '',                                         # model_actions
            '',                                         # model_thoughts
            None,                                       # latest_video
            None,                                       # history_file
            None,                                       # trace_file
            gr.update(value="Stop", interactive=True),  # Re-enable stop button
            gr.update(interactive=True)    # Re-enable run button
        )


async def run_org_agent(
        llm,
        use_own_browser,
        keep_browser_open,
        headless,
        disable_security,
        window_w,
        window_h,
        save_recording_path,
        save_agent_history_path,
        save_trace_path,
        task,
        max_steps,
        use_vision,
        max_actions_per_step,
        tool_calling_method
):
    try:
        global _global_browser, _global_browser_context, _global_agent_state
        
        # Clear any previous stop request
        _global_agent_state.clear_stop()

        if use_own_browser:
            chrome_path = os.getenv("CHROME_PATH", None)
            if chrome_path == "":
                chrome_path = None
        else:
            chrome_path = None

        if _global_browser is None:
            _global_browser = Browser(
                config=BrowserConfig(
                    headless=headless,
                    disable_security=disable_security,
                    chrome_instance_path=chrome_path,
                    extra_chromium_args=[f"--window-size={window_w},{window_h}"],
                )
            )

        if _global_browser_context is None:
            _global_browser_context = await _global_browser.new_context(
                config=BrowserContextConfig(
                    trace_path=save_trace_path if save_trace_path else None,
                    save_recording_path=save_recording_path if save_recording_path else None,
                    no_viewport=False,
                    browser_window_size=BrowserContextWindowSize(
                        width=window_w, height=window_h
                    ),
                )
            )
            
        agent = Agent(
            task=task,
            llm=llm,
            use_vision=use_vision,
            browser=_global_browser,
            browser_context=_global_browser_context,
            max_actions_per_step=max_actions_per_step,
            tool_calling_method=tool_calling_method
        )
        history = await agent.run(max_steps=max_steps)

        history_file = os.path.join(save_agent_history_path, f"{agent.agent_id}.json")
        agent.save_history(history_file)

        final_result = history.final_result()
        errors = history.errors()
        model_actions = history.model_actions()
        model_thoughts = history.model_thoughts()

        trace_file = get_latest_files(save_trace_path)

        return final_result, errors, model_actions, model_thoughts, trace_file.get('.zip'), history_file
    except Exception as e:
        import traceback
        traceback.print_exc()
        errors = str(e) + "\n" + traceback.format_exc()
        return '', errors, '', '', None, None
    finally:
        # Handle cleanup based on persistence configuration
        if not keep_browser_open:
            if _global_browser_context:
                await _global_browser_context.close()
                _global_browser_context = None

            if _global_browser:
                await _global_browser.close()
                _global_browser = None

async def run_custom_agent(
        llm,
        use_own_browser,
        keep_browser_open,
        headless,
        disable_security,
        window_w,
        window_h,
        save_recording_path,
        save_agent_history_path,
        save_trace_path,
        task,
        add_infos,
        max_steps,
        use_vision,
        max_actions_per_step,
        tool_calling_method
):
    try:
        global _global_browser, _global_browser_context, _global_agent_state

        # Clear any previous stop request
        _global_agent_state.clear_stop()

        if use_own_browser:
            chrome_path = os.getenv("CHROME_PATH", None)
            if chrome_path == "":
                chrome_path = None
        else:
            chrome_path = None

        controller = CustomController()

        # Initialize global browser if needed
        if _global_browser is None:
            _global_browser = CustomBrowser(
                config=BrowserConfig(
                    headless=headless,
                    disable_security=disable_security,
                    chrome_instance_path=chrome_path,
                    extra_chromium_args=[f"--window-size={window_w},{window_h}"],
                )
            )

        if _global_browser_context is None:
            _global_browser_context = await _global_browser.new_context(
                config=BrowserContextConfig(
                    trace_path=save_trace_path if save_trace_path else None,
                    save_recording_path=save_recording_path if save_recording_path else None,
                    no_viewport=False,
                    browser_window_size=BrowserContextWindowSize(
                        width=window_w, height=window_h
                    ),
                )
            )
            
        # Create and run agent
        agent = CustomAgent(
            task=task,
            add_infos=add_infos,
            use_vision=use_vision,
            llm=llm,
            browser=_global_browser,
            browser_context=_global_browser_context,
            controller=controller,
            system_prompt_class=CustomSystemPrompt,
            max_actions_per_step=max_actions_per_step,
            agent_state=_global_agent_state,
            tool_calling_method=tool_calling_method
        )
        history = await agent.run(max_steps=max_steps)

        history_file = os.path.join(save_agent_history_path, f"{agent.agent_id}.json")
        agent.save_history(history_file)

        final_result = history.final_result()
        errors = history.errors()
        model_actions = history.model_actions()
        model_thoughts = history.model_thoughts()

        trace_file = get_latest_files(save_trace_path)        

        return final_result, errors, model_actions, model_thoughts, trace_file.get('.zip'), history_file
    except Exception as e:
        import traceback
        traceback.print_exc()
        errors = str(e) + "\n" + traceback.format_exc()
        return '', errors, '', '', None, None
    finally:
        # Handle cleanup based on persistence configuration
        if not keep_browser_open:
            if _global_browser_context:
                await _global_browser_context.close()
                _global_browser_context = None

            if _global_browser:
                await _global_browser.close()
                _global_browser = None

async def run_with_stream(
    agent_type,
    llm_provider,
    llm_model_name,
    llm_temperature,
    llm_base_url,
    llm_api_key,
    use_own_browser,
    keep_browser_open,
    headless,
    disable_security,
    window_w,
    window_h,
    save_recording_path,
    save_agent_history_path,
    save_trace_path,
    enable_recording,
    task,
    add_infos,
    max_steps,
    use_vision,
    max_actions_per_step,
<<<<<<< HEAD
    tool_call_in_content,
    rag_file=None,
=======
    tool_calling_method
>>>>>>> 566bca77
):
    global _global_agent_state
    stream_vw = 80
    stream_vh = int(80 * window_h // window_w)

    # RAG Logic
    if rag_file:
        content = extract_content_from_file(rag_file.name)

        if content.strip():
            from langchain.vectorstores import FAISS
            from langchain.docstore.document import Document
            from langchain.embeddings.openai import OpenAIEmbeddings

            # Embed the document and retrieve context
            doc = Document(page_content=content)
            embeddings = OpenAIEmbeddings()
            vector_store = FAISS.from_documents([doc], embeddings)
            retriever = vector_store.as_retriever(search_kwargs={"k": 3})

            # Retrieve relevant documents
            retrieved_documents = retriever.get_relevant_documents(task)
            retrieved_context = "\n".join([doc.page_content for doc in retrieved_documents])

            # Prepend retrieved context to the task
            task = f"Context: {retrieved_context}\nTask: {task}"

    if not headless:
        result = await run_browser_agent(
            agent_type=agent_type,
            llm_provider=llm_provider,
            llm_model_name=llm_model_name,
            llm_temperature=llm_temperature,
            llm_base_url=llm_base_url,
            llm_api_key=llm_api_key,
            use_own_browser=use_own_browser,
            keep_browser_open=keep_browser_open,
            headless=headless,
            disable_security=disable_security,
            window_w=window_w,
            window_h=window_h,
            save_recording_path=save_recording_path,
            save_agent_history_path=save_agent_history_path,
            save_trace_path=save_trace_path,
            enable_recording=enable_recording,
            task=task,
            add_infos=add_infos,
            max_steps=max_steps,
            use_vision=use_vision,
            max_actions_per_step=max_actions_per_step,
            tool_calling_method=tool_calling_method
        )
        # Add HTML content at the start of the result array
        html_content = f"<h1 style='width:{stream_vw}vw; height:{stream_vh}vh'>Using browser...</h1>"
        yield [html_content] + list(result)
    else:
        try:
            _global_agent_state.clear_stop()
            # Run the browser agent in the background
            agent_task = asyncio.create_task(
                run_browser_agent(
                    agent_type=agent_type,
                    llm_provider=llm_provider,
                    llm_model_name=llm_model_name,
                    llm_temperature=llm_temperature,
                    llm_base_url=llm_base_url,
                    llm_api_key=llm_api_key,
                    use_own_browser=use_own_browser,
                    keep_browser_open=keep_browser_open,
                    headless=headless,
                    disable_security=disable_security,
                    window_w=window_w,
                    window_h=window_h,
                    save_recording_path=save_recording_path,
                    save_agent_history_path=save_agent_history_path,
                    save_trace_path=save_trace_path,
                    enable_recording=enable_recording,
                    task=task,
                    add_infos=add_infos,
                    max_steps=max_steps,
                    use_vision=use_vision,
                    max_actions_per_step=max_actions_per_step,
                    tool_calling_method=tool_calling_method
                )
            )

            # Initialize values for streaming
            html_content = f"<h1 style='width:{stream_vw}vw; height:{stream_vh}vh'>Using browser...</h1>"
            final_result = errors = model_actions = model_thoughts = ""
            latest_videos = trace = history_file = None

            # Periodically update the stream while the agent task is running
            while not agent_task.done():
                try:
                    encoded_screenshot = await capture_screenshot(_global_browser_context)
                    if encoded_screenshot is not None:
                        html_content = f'<img src="data:image/jpeg;base64,{encoded_screenshot}" style="width:{stream_vw}vw; height:{stream_vh}vh ; border:1px solid #ccc;">'
                    else:
                        html_content = f"<h1 style='width:{stream_vw}vw; height:{stream_vh}vh'>Waiting for browser session...</h1>"
                except Exception as e:
                    html_content = f"<h1 style='width:{stream_vw}vw; height:{stream_vh}vh'>Waiting for browser session...</h1>"

                if _global_agent_state and _global_agent_state.is_stop_requested():
                    yield [
                        html_content,
                        final_result,
                        errors,
                        model_actions,
                        model_thoughts,
                        latest_videos,
                        trace,
                        history_file,
                        gr.update(value="Stopping...", interactive=False),  # stop_button
                        gr.update(interactive=False),  # run_button
                    ]
                    break
                else:
                    yield [
                        html_content,
                        final_result,
                        errors,
                        model_actions,
                        model_thoughts,
                        latest_videos,
                        trace,
                        history_file,
                        gr.update(value="Stop", interactive=True),  # Re-enable stop button
                        gr.update(interactive=True)  # Re-enable run button
                    ]
                await asyncio.sleep(0.05)

            # Once the agent task completes, get the results
            try:
                result = await agent_task
                final_result, errors, model_actions, model_thoughts, latest_videos, trace, history_file, stop_button, run_button = result
            except Exception as e:
                errors = f"Agent error: {str(e)}"

            yield [
                html_content,
                final_result,
                errors,
                model_actions,
                model_thoughts,
                latest_videos,
                trace,
                history_file,
                stop_button,
                run_button
            ]

        except Exception as e:
            import traceback
            yield [
                f"<h1 style='width:{stream_vw}vw; height:{stream_vh}vh'>Waiting for browser session...</h1>",
                "",
                f"Error: {str(e)}\n{traceback.format_exc()}",
                "",
                "",
                None,
                None,
                None,
                gr.update(value="Stop", interactive=True),  # Re-enable stop button
                gr.update(interactive=True)    # Re-enable run button
            ]

# Define the theme map globally
theme_map = {
    "Default": Default(),
    "Soft": Soft(),
    "Monochrome": Monochrome(),
    "Glass": Glass(),
    "Origin": Origin(),
    "Citrus": Citrus(),
    "Ocean": Ocean(),
    "Base": Base()
}

async def close_global_browser():
    global _global_browser, _global_browser_context

    if _global_browser_context:
        await _global_browser_context.close()
        _global_browser_context = None

    if _global_browser:
        await _global_browser.close()
        _global_browser = None

def create_ui(config, theme_name="Ocean"):
    css = """
    .gradio-container {
        max-width: 1200px !important;
        margin: auto !important;
        padding-top: 20px !important;
    }
    .header-text {
        text-align: center;
        margin-bottom: 30px;
    }
    .theme-section {
        margin-bottom: 20px;
        padding: 15px;
        border-radius: 10px;
    }
    """

    js = """
    function refresh() {
        const url = new URL(window.location);
        if (url.searchParams.get('__theme') !== 'dark') {
            url.searchParams.set('__theme', 'dark');
            window.location.href = url.href;
        }
    }
    """

    with gr.Blocks(
            title="Browser Use WebUI", theme=theme_map[theme_name], css=css, js=js
    ) as demo:
        with gr.Row():
            gr.Markdown(
                """
                # 🌐 Browser Use WebUI
                ### Control your browser with AI assistance
                """,
                elem_classes=["header-text"],
            )

        with gr.Tabs() as tabs:
            with gr.TabItem("⚙️ Agent Settings", id=1):
                with gr.Group():
                    agent_type = gr.Radio(
                        ["org", "custom"],
                        label="Agent Type",
                        value=config['agent_type'],
                        info="Select the type of agent to use",
                    )
                    with gr.Column():
                        max_steps = gr.Slider(
                            minimum=1,
                            maximum=200,
                            value=config['max_steps'],
                            step=1,
                            label="Max Run Steps",
                            info="Maximum number of steps the agent will take",
                        )
                        max_actions_per_step = gr.Slider(
                            minimum=1,
                            maximum=20,
                            value=config['max_actions_per_step'],
                            step=1,
                            label="Max Actions per Step",
                            info="Maximum number of actions the agent will take per step",
                        )
                    with gr.Column():
                        use_vision = gr.Checkbox(
                            label="Use Vision",
                            value=config['use_vision'],
                            info="Enable visual processing capabilities",
                        )
                        tool_calling_method = gr.Dropdown(
                            label="Tool Calling Method",
                            value=config['tool_calling_method'],
                            interactive=True,
                            allow_custom_value=True,  # Allow users to input custom model names
                            choices=["auto", "json_schema", "function_calling"],
                            info="Tool Calls Funtion Name",
                            visible=False
                        )

            with gr.TabItem("🔧 LLM Configuration", id=2):
                with gr.Group():
                    llm_provider = gr.Dropdown(
                        choices=[provider for provider,model in utils.model_names.items()],
                        label="LLM Provider",
                        value=config['llm_provider'],
                        info="Select your preferred language model provider"
                    )
                    llm_model_name = gr.Dropdown(
                        label="Model Name",
                        choices=utils.model_names['openai'],
                        value=config['llm_model_name'],
                        interactive=True,
                        allow_custom_value=True,  # Allow users to input custom model names
                        info="Select a model from the dropdown or type a custom model name"
                    )
                    llm_temperature = gr.Slider(
                        minimum=0.0,
                        maximum=2.0,
                        value=config['llm_temperature'],
                        step=0.1,
                        label="Temperature",
                        info="Controls randomness in model outputs"
                    )
                    with gr.Row():
                        llm_base_url = gr.Textbox(
                            label="Base URL",
                            value=config['llm_base_url'],
                            info="API endpoint URL (if required)"
                        )
                        llm_api_key = gr.Textbox(
                            label="API Key",
                            type="password",
                            value=config['llm_api_key'],
                            info="Your API key (leave blank to use .env)"
                        )

            with gr.TabItem("🌐 Browser Settings", id=3):
                with gr.Group():
                    with gr.Row():
                        use_own_browser = gr.Checkbox(
                            label="Use Own Browser",
                            value=config['use_own_browser'],
                            info="Use your existing browser instance",
                        )
                        keep_browser_open = gr.Checkbox(
                            label="Keep Browser Open",
                            value=config['keep_browser_open'],
                            info="Keep Browser Open between Tasks",
                        )
                        headless = gr.Checkbox(
                            label="Headless Mode",
                            value=config['headless'],
                            info="Run browser without GUI",
                        )
                        disable_security = gr.Checkbox(
                            label="Disable Security",
                            value=config['disable_security'],
                            info="Disable browser security features",
                        )
                        enable_recording = gr.Checkbox(
                            label="Enable Recording",
                            value=config['enable_recording'],
                            info="Enable saving browser recordings",
                        )

                    with gr.Row():
                        window_w = gr.Number(
                            label="Window Width",
                            value=config['window_w'],
                            info="Browser window width",
                        )
                        window_h = gr.Number(
                            label="Window Height",
                            value=config['window_h'],
                            info="Browser window height",
                        )

                    save_recording_path = gr.Textbox(
                        label="Recording Path",
                        placeholder="e.g. ./tmp/record_videos",
                        value=config['save_recording_path'],
                        info="Path to save browser recordings",
                        interactive=True,  # Allow editing only if recording is enabled
                    )

                    save_trace_path = gr.Textbox(
                        label="Trace Path",
                        placeholder="e.g. ./tmp/traces",
                        value=config['save_trace_path'],
                        info="Path to save Agent traces",
                        interactive=True,
                    )

                    save_agent_history_path = gr.Textbox(
                        label="Agent History Save Path",
                        placeholder="e.g., ./tmp/agent_history",
                        value=config['save_agent_history_path'],
                        info="Specify the directory where agent history should be saved.",
                        interactive=True,
                    )

            with gr.TabItem("🤖 Run Agent", id=4):
                task = gr.Textbox(
                    label="Task Description",
                    lines=4,
                    placeholder="Enter your task here...",
                    value=config['task'],
                    info="Describe what you want the agent to do",
                )
                add_infos = gr.Textbox(
                    label="Additional Information",
                    lines=3,
                    placeholder="Add any helpful context or instructions...",
                    info="Optional hints to help the LLM complete the task",
                )

                rag_file = gr.File(
                    label="RAG File",
                    file_types=[
                        ".pdf", ".txt", ".docx", ".rtf", ".jpg", ".jpeg", ".png", ".xlsx", ".xls",
                    ],
                    interactive=True,
                )

                with gr.Row():
                    run_button = gr.Button("▶️ Run Agent", variant="primary", scale=2)
                    stop_button = gr.Button("⏹️ Stop", variant="stop", scale=1)
                    
                with gr.Row():
                    browser_view = gr.HTML(
                        value="<h1 style='width:80vw; height:50vh'>Waiting for browser session...</h1>",
                        label="Live Browser View",
                )

            with gr.TabItem("📁 Configuration", id=5):
                with gr.Group():
                    config_file_input = gr.File(
                        label="Load Config File",
                        file_types=[".pkl"],
                        interactive=True
                    )

                    load_config_button = gr.Button("Load Existing Config From File", variant="primary")
                    save_config_button = gr.Button("Save Current Config", variant="primary")

                    config_status = gr.Textbox(
                        label="Status",
                        lines=2,
                        interactive=False
                    )

                load_config_button.click(
                    fn=update_ui_from_config,
                    inputs=[config_file_input],
                    outputs=[
                        agent_type, max_steps, max_actions_per_step, use_vision, tool_calling_method,
                        llm_provider, llm_model_name, llm_temperature, llm_base_url, llm_api_key,
                        use_own_browser, keep_browser_open, headless, disable_security, enable_recording,
                        window_w, window_h, save_recording_path, save_trace_path, save_agent_history_path,
                        task, config_status
                    ]
                )

                save_config_button.click(
                    fn=save_current_config,
                    inputs=[
                        agent_type, max_steps, max_actions_per_step, use_vision, tool_calling_method,
                        llm_provider, llm_model_name, llm_temperature, llm_base_url, llm_api_key,
                        use_own_browser, keep_browser_open, headless, disable_security,
                        enable_recording, window_w, window_h, save_recording_path, save_trace_path,
                        save_agent_history_path, task,
                    ],  
                    outputs=[config_status]
                )

            with gr.TabItem("📊 Results", id=6):
                with gr.Group():

                    recording_display = gr.Video(label="Latest Recording")

                    gr.Markdown("### Results")
                    with gr.Row():
                        with gr.Column():
                            final_result_output = gr.Textbox(
                                label="Final Result", lines=3, show_label=True
                            )
                        with gr.Column():
                            errors_output = gr.Textbox(
                                label="Errors", lines=3, show_label=True
                            )
                    with gr.Row():
                        with gr.Column():
                            model_actions_output = gr.Textbox(
                                label="Model Actions", lines=3, show_label=True
                            )
                        with gr.Column():
                            model_thoughts_output = gr.Textbox(
                                label="Model Thoughts", lines=3, show_label=True
                            )

                    trace_file = gr.File(label="Trace File")

                    agent_history_file = gr.File(label="Agent History")

                # Bind the stop button click event after errors_output is defined
                stop_button.click(
                    fn=stop_agent,
                    inputs=[],
                    outputs=[errors_output, stop_button, run_button],
                )

                # Run button click handler
                run_button.click(
                    fn=run_with_stream,
                        inputs=[
                            agent_type, llm_provider, llm_model_name, llm_temperature, llm_base_url, llm_api_key,
                            use_own_browser, keep_browser_open, headless, disable_security, window_w, window_h,
                            save_recording_path, save_agent_history_path, save_trace_path,  # Include the new path
<<<<<<< HEAD
                            enable_recording, task, add_infos, max_steps, use_vision, max_actions_per_step, tool_call_in_content, rag_file,
=======
                            enable_recording, task, add_infos, max_steps, use_vision, max_actions_per_step, tool_calling_method
>>>>>>> 566bca77
                        ],
                    outputs=[
                        browser_view,           # Browser view
                        final_result_output,    # Final result
                        errors_output,          # Errors
                        model_actions_output,   # Model actions
                        model_thoughts_output,  # Model thoughts
                        recording_display,      # Latest recording
                        trace_file,             # Trace file
                        agent_history_file,     # Agent history file
                        stop_button,            # Stop button
                        run_button              # Run button
                    ],
                )

            with gr.TabItem("🎥 Recordings", id=7):
                def list_recordings(save_recording_path):
                    if not os.path.exists(save_recording_path):
                        return []

                    # Get all video files
                    recordings = glob.glob(os.path.join(save_recording_path, "*.[mM][pP]4")) + glob.glob(os.path.join(save_recording_path, "*.[wW][eE][bB][mM]"))

                    # Sort recordings by creation time (oldest first)
                    recordings.sort(key=os.path.getctime)

                    # Add numbering to the recordings
                    numbered_recordings = []
                    for idx, recording in enumerate(recordings, start=1):
                        filename = os.path.basename(recording)
                        numbered_recordings.append((recording, f"{idx}. {filename}"))

                    return numbered_recordings

                recordings_gallery = gr.Gallery(
                    label="Recordings",
                    value=list_recordings(config['save_recording_path']),
                    columns=3,
                    height="auto",
                    object_fit="contain"
                )

                refresh_button = gr.Button("🔄 Refresh Recordings", variant="secondary")
                refresh_button.click(
                    fn=list_recordings,
                    inputs=save_recording_path,
                    outputs=recordings_gallery
                )

        # Attach the callback to the LLM provider dropdown
        llm_provider.change(
            lambda provider, api_key, base_url: update_model_dropdown(provider, api_key, base_url),
            inputs=[llm_provider, llm_api_key, llm_base_url],
            outputs=llm_model_name
        )

        # Add this after defining the components
        enable_recording.change(
            lambda enabled: gr.update(interactive=enabled),
            inputs=enable_recording,
            outputs=save_recording_path
        )

        use_own_browser.change(fn=close_global_browser)
        keep_browser_open.change(fn=close_global_browser)

    return demo

def main():
    parser = argparse.ArgumentParser(description="Gradio UI for Browser Agent")
    parser.add_argument("--ip", type=str, default="127.0.0.1", help="IP address to bind to")
    parser.add_argument("--port", type=int, default=7788, help="Port to listen on")
    parser.add_argument("--theme", type=str, default="Ocean", choices=theme_map.keys(), help="Theme to use for the UI")
    parser.add_argument("--dark-mode", action="store_true", help="Enable dark mode")
    args = parser.parse_args()

    config_dict = default_config()

    demo = create_ui(config_dict, theme_name=args.theme)
    demo.launch(server_name=args.ip, server_port=args.port)

if __name__ == '__main__':
    main()<|MERGE_RESOLUTION|>--- conflicted
+++ resolved
@@ -21,11 +21,8 @@
     BrowserContextConfig,
     BrowserContextWindowSize,
 )
-<<<<<<< HEAD
-=======
 from langchain_ollama import ChatOllama
 from playwright.async_api import async_playwright
->>>>>>> 566bca77
 from src.utils.agent_state import AgentState
 
 from src.utils import utils
@@ -416,12 +413,8 @@
     max_steps,
     use_vision,
     max_actions_per_step,
-<<<<<<< HEAD
-    tool_call_in_content,
+    tool_calling_method,
     rag_file=None,
-=======
-    tool_calling_method
->>>>>>> 566bca77
 ):
     global _global_agent_state
     stream_vw = 80
@@ -912,11 +905,7 @@
                             agent_type, llm_provider, llm_model_name, llm_temperature, llm_base_url, llm_api_key,
                             use_own_browser, keep_browser_open, headless, disable_security, window_w, window_h,
                             save_recording_path, save_agent_history_path, save_trace_path,  # Include the new path
-<<<<<<< HEAD
-                            enable_recording, task, add_infos, max_steps, use_vision, max_actions_per_step, tool_call_in_content, rag_file,
-=======
-                            enable_recording, task, add_infos, max_steps, use_vision, max_actions_per_step, tool_calling_method
->>>>>>> 566bca77
+                            enable_recording, task, add_infos, max_steps, use_vision, max_actions_per_step, tool_calling_method, rag_file,
                         ],
                     outputs=[
                         browser_view,           # Browser view
