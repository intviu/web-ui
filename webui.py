import pdb
import logging

from dotenv import load_dotenv

load_dotenv()
import os
import glob
import asyncio
import argparse
import os

logger = logging.getLogger(__name__)

import gradio as gr

from browser_use.agent.service import Agent
from playwright.async_api import async_playwright
from browser_use.browser.browser import Browser, BrowserConfig
from browser_use.browser.context import (
    BrowserContextConfig,
    BrowserContextWindowSize,
)
from langchain_ollama import ChatOllama
from playwright.async_api import async_playwright
from src.utils.agent_state import AgentState

from src.utils import utils
from src.agent.custom_agent import CustomAgent
from src.browser.custom_browser import CustomBrowser
from src.agent.custom_prompts import CustomSystemPrompt, CustomAgentMessagePrompt
from src.browser.custom_context import BrowserContextConfig, CustomBrowserContext
from src.controller.custom_controller import CustomController
from gradio.themes import Citrus, Default, Glass, Monochrome, Ocean, Origin, Soft, Base
from src.utils.default_config_settings import default_config, load_config_from_file, save_config_to_file, save_current_config, update_ui_from_config
from src.utils.utils import update_model_dropdown, get_latest_files, capture_screenshot


# Global variables for persistence
_global_browser = None
_global_browser_context = None
_global_agent = None

# Create the global agent state instance
_global_agent_state = AgentState()

async def stop_agent():
    """Request the agent to stop and update UI with enhanced feedback"""
    global _global_agent_state, _global_browser_context, _global_browser, _global_agent

    try:
        # Request stop
        _global_agent.stop()

        # Update UI immediately
        message = "Stop requested - the agent will halt at the next safe point"
        logger.info(f"🛑 {message}")

        # Return UI updates
        return (
            message,                                        # errors_output
            gr.update(value="Stopping...", interactive=False),  # stop_button
            gr.update(interactive=False),                      # run_button
        )
    except Exception as e:
        error_msg = f"Error during stop: {str(e)}"
        logger.error(error_msg)
        return (
            error_msg,
            gr.update(value="Stop", interactive=True),
            gr.update(interactive=True)
        )
        
async def stop_research_agent():
    """Request the agent to stop and update UI with enhanced feedback"""
    global _global_agent_state, _global_browser_context, _global_browser

    try:
        # Request stop
        _global_agent_state.request_stop()

        # Update UI immediately
        message = "Stop requested - the agent will halt at the next safe point"
        logger.info(f"🛑 {message}")

        # Return UI updates
        return (                                   # errors_output
            gr.update(value="Stopping...", interactive=False),  # stop_button
            gr.update(interactive=False),                      # run_button
        )
    except Exception as e:
        error_msg = f"Error during stop: {str(e)}"
        logger.error(error_msg)
        return (
            gr.update(value="Stop", interactive=True),
            gr.update(interactive=True)
        )

async def run_browser_agent(
        agent_type,
        llm_provider,
        llm_model_name,
        llm_num_ctx,
        llm_temperature,
        llm_base_url,
        llm_api_key,
        use_own_browser,
        keep_browser_open,
        headless,
        disable_security,
        window_w,
        window_h,
        save_recording_path,
        save_agent_history_path,
        save_trace_path,
        enable_recording,
        task,
        add_infos,
        max_steps,
        use_vision,
        max_actions_per_step,
        tool_calling_method,
        rate_limit_rps,
        rate_limit_bucket
):
    global _global_agent_state
    _global_agent_state.clear_stop()  # Clear any previous stop requests

    try:
        # Disable recording if the checkbox is unchecked
        if not enable_recording:
            save_recording_path = None

        # Ensure the recording directory exists if recording is enabled
        if save_recording_path:
            os.makedirs(save_recording_path, exist_ok=True)

        # Get the list of existing videos before the agent runs
        existing_videos = set()
        if save_recording_path:
            existing_videos = set(
                glob.glob(os.path.join(save_recording_path, "*.[mM][pP]4"))
                + glob.glob(os.path.join(save_recording_path, "*.[wW][eE][bB][mM]"))
            )

        # Run the agent
        llm = utils.get_llm_model(
            provider=llm_provider,
            model_name=llm_model_name,
            num_ctx=llm_num_ctx,
            temperature=llm_temperature,
            base_url=llm_base_url,
            api_key=llm_api_key,
            rate_limit_rps=rate_limit_rps,
            rate_limit_bucket=rate_limit_bucket
        )
        if agent_type == "org":
            final_result, errors, model_actions, model_thoughts, trace_file, history_file = await run_org_agent(
                llm=llm,
                use_own_browser=use_own_browser,
                keep_browser_open=keep_browser_open,
                headless=headless,
                disable_security=disable_security,
                window_w=window_w,
                window_h=window_h,
                save_recording_path=save_recording_path,
                save_agent_history_path=save_agent_history_path,
                save_trace_path=save_trace_path,
                task=task,
                max_steps=max_steps,
                use_vision=use_vision,
                max_actions_per_step=max_actions_per_step,
                tool_calling_method=tool_calling_method
            )
        elif agent_type == "custom":
            final_result, errors, model_actions, model_thoughts, trace_file, history_file = await run_custom_agent(
                llm=llm,
                use_own_browser=use_own_browser,
                keep_browser_open=keep_browser_open,
                headless=headless,
                disable_security=disable_security,
                window_w=window_w,
                window_h=window_h,
                save_recording_path=save_recording_path,
                save_agent_history_path=save_agent_history_path,
                save_trace_path=save_trace_path,
                task=task,
                add_infos=add_infos,
                max_steps=max_steps,
                use_vision=use_vision,
                max_actions_per_step=max_actions_per_step,
                tool_calling_method=tool_calling_method
            )
        else:
            raise ValueError(f"Invalid agent type: {agent_type}")

        # Get the list of videos after the agent runs (if recording is enabled)
        latest_video = None
        if save_recording_path:
            new_videos = set(
                glob.glob(os.path.join(save_recording_path, "*.[mM][pP]4"))
                + glob.glob(os.path.join(save_recording_path, "*.[wW][eE][bB][mM]"))
            )
            if new_videos - existing_videos:
                latest_video = list(new_videos - existing_videos)[0]  # Get the first new video

        return (
            final_result,
            errors,
            model_actions,
            model_thoughts,
            latest_video,
            trace_file,
            history_file,
            gr.update(value="Stop", interactive=True),  # Re-enable stop button
            gr.update(interactive=True)    # Re-enable run button
        )

    except gr.Error:
        raise

    except Exception as e:
        import traceback
        traceback.print_exc()
        errors = str(e) + "\n" + traceback.format_exc()
        return (
            '',                                         # final_result
            errors,                                     # errors
            '',                                         # model_actions
            '',                                         # model_thoughts
            None,                                       # latest_video
            None,                                       # history_file
            None,                                       # trace_file
            gr.update(value="Stop", interactive=True),  # Re-enable stop button
            gr.update(interactive=True)    # Re-enable run button
        )


async def run_org_agent(
        llm,
        use_own_browser,
        keep_browser_open,
        headless,
        disable_security,
        window_w,
        window_h,
        save_recording_path,
        save_agent_history_path,
        save_trace_path,
        task,
        max_steps,
        use_vision,
        max_actions_per_step,
        tool_calling_method
):
    try:
        global _global_browser, _global_browser_context, _global_agent_state, _global_agent
        
        # Clear any previous stop request
        _global_agent_state.clear_stop()

        extra_chromium_args = [f"--window-size={window_w},{window_h}"]
        if use_own_browser:
            chrome_path = os.getenv("CHROME_PATH", None)
            if chrome_path == "":
                chrome_path = None
            chrome_user_data = os.getenv("CHROME_USER_DATA", None)
            if chrome_user_data:
                extra_chromium_args += [f"--user-data-dir={chrome_user_data}"]
        else:
            chrome_path = None
            
        if _global_browser is None:
            _global_browser = Browser(
                config=BrowserConfig(
                    headless=headless,
                    disable_security=disable_security,
                    chrome_instance_path=chrome_path,
                    extra_chromium_args=extra_chromium_args,
                )
            )

        if _global_browser_context is None:
            _global_browser_context = await _global_browser.new_context(
                config=BrowserContextConfig(
                    trace_path=save_trace_path if save_trace_path else None,
                    save_recording_path=save_recording_path if save_recording_path else None,
                    no_viewport=False,
                    browser_window_size=BrowserContextWindowSize(
                        width=window_w, height=window_h
                    ),
                )
            )

        if _global_agent is None:
            _global_agent = Agent(
                task=task,
                llm=llm,
                use_vision=use_vision,
                browser=_global_browser,
                browser_context=_global_browser_context,
                max_actions_per_step=max_actions_per_step,
                tool_calling_method=tool_calling_method
            )
        history = await _global_agent.run(max_steps=max_steps)

        history_file = os.path.join(save_agent_history_path, f"{_global_agent.agent_id}.json")
        _global_agent.save_history(history_file)

        final_result = history.final_result()
        errors = history.errors()
        model_actions = history.model_actions()
        model_thoughts = history.model_thoughts()

        trace_file = get_latest_files(save_trace_path)

        return final_result, errors, model_actions, model_thoughts, trace_file.get('.zip'), history_file
    except Exception as e:
        import traceback
        traceback.print_exc()
        errors = str(e) + "\n" + traceback.format_exc()
        return '', errors, '', '', None, None
    finally:
        _global_agent = None
        # Handle cleanup based on persistence configuration
        if not keep_browser_open:
            if _global_browser_context:
                await _global_browser_context.close()
                _global_browser_context = None

            if _global_browser:
                await _global_browser.close()
                _global_browser = None

async def run_custom_agent(
        llm,
        use_own_browser,
        keep_browser_open,
        headless,
        disable_security,
        window_w,
        window_h,
        save_recording_path,
        save_agent_history_path,
        save_trace_path,
        task,
        add_infos,
        max_steps,
        use_vision,
        max_actions_per_step,
        tool_calling_method
):
    try:
        global _global_browser, _global_browser_context, _global_agent_state, _global_agent

        # Clear any previous stop request
        _global_agent_state.clear_stop()

        extra_chromium_args = [f"--window-size={window_w},{window_h}"]
        if use_own_browser:
            chrome_path = os.getenv("CHROME_PATH", None)
            if chrome_path == "":
                chrome_path = None
            chrome_user_data = os.getenv("CHROME_USER_DATA", None)
            if chrome_user_data:
                extra_chromium_args += [f"--user-data-dir={chrome_user_data}"]
        else:
            chrome_path = None

        controller = CustomController()

        # Initialize global browser if needed
        if _global_browser is None:
            _global_browser = CustomBrowser(
                config=BrowserConfig(
                    headless=headless,
                    disable_security=disable_security,
                    chrome_instance_path=chrome_path,
                    extra_chromium_args=extra_chromium_args,
                )
            )

        if _global_browser_context is None:
            _global_browser_context = await _global_browser.new_context(
                config=BrowserContextConfig(
                    trace_path=save_trace_path if save_trace_path else None,
                    save_recording_path=save_recording_path if save_recording_path else None,
                    no_viewport=False,
                    browser_window_size=BrowserContextWindowSize(
                        width=window_w, height=window_h
                    ),
                )
            )
            
        # Create and run agent
        if _global_agent is None:
            _global_agent = CustomAgent(
                task=task,
                add_infos=add_infos,
                use_vision=use_vision,
                llm=llm,
                browser=_global_browser,
                browser_context=_global_browser_context,
                controller=controller,
                system_prompt_class=CustomSystemPrompt,
                agent_prompt_class=CustomAgentMessagePrompt,
                max_actions_per_step=max_actions_per_step,
                tool_calling_method=tool_calling_method
            )
        history = await _global_agent.run(max_steps=max_steps)

        history_file = os.path.join(save_agent_history_path, f"{_global_agent.agent_id}.json")
        _global_agent.save_history(history_file)

        final_result = history.final_result()
        errors = history.errors()
        model_actions = history.model_actions()
        model_thoughts = history.model_thoughts()

        trace_file = get_latest_files(save_trace_path)        

        return final_result, errors, model_actions, model_thoughts, trace_file.get('.zip'), history_file
    except Exception as e:
        import traceback
        traceback.print_exc()
        errors = str(e) + "\n" + traceback.format_exc()
        return '', errors, '', '', None, None
    finally:
        _global_agent = None
        # Handle cleanup based on persistence configuration
        if not keep_browser_open:
            if _global_browser_context:
                await _global_browser_context.close()
                _global_browser_context = None

            if _global_browser:
                await _global_browser.close()
                _global_browser = None

async def run_with_stream(
    agent_type,
    llm_provider,
    llm_model_name,
    llm_num_ctx,
    llm_temperature,
    llm_base_url,
    llm_api_key,
    use_own_browser,
    keep_browser_open,
    headless,
    disable_security,
    window_w,
    window_h,
    save_recording_path,
    save_agent_history_path,
    save_trace_path,
    enable_recording,
    task,
    add_infos,
    max_steps,
    use_vision,
    max_actions_per_step,
    tool_calling_method,
    rate_limit_rps,
    rate_limit_bucket
):
    global _global_agent_state
    stream_vw = 80
    stream_vh = int(80 * window_h // window_w)
    if not headless:
        result = await run_browser_agent(
            agent_type=agent_type,
            llm_provider=llm_provider,
            llm_model_name=llm_model_name,
            llm_num_ctx=llm_num_ctx,
            llm_temperature=llm_temperature,
            llm_base_url=llm_base_url,
            llm_api_key=llm_api_key,
            use_own_browser=use_own_browser,
            keep_browser_open=keep_browser_open,
            headless=headless,
            disable_security=disable_security,
            window_w=window_w,
            window_h=window_h,
            save_recording_path=save_recording_path,
            save_agent_history_path=save_agent_history_path,
            save_trace_path=save_trace_path,
            enable_recording=enable_recording,
            task=task,
            add_infos=add_infos,
            max_steps=max_steps,
            use_vision=use_vision,
            max_actions_per_step=max_actions_per_step,
            tool_calling_method=tool_calling_method,
            rate_limit_rps=rate_limit_rps,
            rate_limit_bucket=rate_limit_bucket
        )
        # Add HTML content at the start of the result array
        html_content = f"<h1 style='width:{stream_vw}vw; height:{stream_vh}vh'>Using browser...</h1>"
        yield [html_content] + list(result)
    else:
        try:
            _global_agent_state.clear_stop()
            # Run the browser agent in the background
            agent_task = asyncio.create_task(
                run_browser_agent(
                    agent_type=agent_type,
                    llm_provider=llm_provider,
                    llm_model_name=llm_model_name,
                    llm_num_ctx=llm_num_ctx,
                    llm_temperature=llm_temperature,
                    llm_base_url=llm_base_url,
                    llm_api_key=llm_api_key,
                    use_own_browser=use_own_browser,
                    keep_browser_open=keep_browser_open,
                    headless=headless,
                    disable_security=disable_security,
                    window_w=window_w,
                    window_h=window_h,
                    save_recording_path=save_recording_path,
                    save_agent_history_path=save_agent_history_path,
                    save_trace_path=save_trace_path,
                    enable_recording=enable_recording,
                    task=task,
                    add_infos=add_infos,
                    max_steps=max_steps,
                    use_vision=use_vision,
                    max_actions_per_step=max_actions_per_step,
                    tool_calling_method=tool_calling_method,
                    rate_limit_rps=rate_limit_rps,
                    rate_limit_bucket=rate_limit_bucket
                )
            )

            # Initialize values for streaming
            html_content = f"<h1 style='width:{stream_vw}vw; height:{stream_vh}vh'>Using browser...</h1>"
            final_result = errors = model_actions = model_thoughts = ""
            latest_videos = trace = history_file = None


            # Periodically update the stream while the agent task is running
            while not agent_task.done():
                try:
                    encoded_screenshot = await capture_screenshot(_global_browser_context)
                    if encoded_screenshot is not None:
                        html_content = f'<img src="data:image/jpeg;base64,{encoded_screenshot}" style="width:{stream_vw}vw; height:{stream_vh}vh ; border:1px solid #ccc;">'
                    else:
                        html_content = f"<h1 style='width:{stream_vw}vw; height:{stream_vh}vh'>Waiting for browser session...</h1>"
                except Exception as e:
                    html_content = f"<h1 style='width:{stream_vw}vw; height:{stream_vh}vh'>Waiting for browser session...</h1>"

                if _global_agent_state and _global_agent_state.is_stop_requested():
                    yield [
                        html_content,
                        final_result,
                        errors,
                        model_actions,
                        model_thoughts,
                        latest_videos,
                        trace,
                        history_file,
                        gr.update(value="Stopping...", interactive=False),  # stop_button
                        gr.update(interactive=False),  # run_button
                    ]
                    break
                else:
                    yield [
                        html_content,
                        final_result,
                        errors,
                        model_actions,
                        model_thoughts,
                        latest_videos,
                        trace,
                        history_file,
                        gr.update(value="Stop", interactive=True),  # Re-enable stop button
                        gr.update(interactive=True)  # Re-enable run button
                    ]
                await asyncio.sleep(0.05)

            # Once the agent task completes, get the results
            try:
                result = await agent_task
                final_result, errors, model_actions, model_thoughts, latest_videos, trace, history_file, stop_button, run_button = result
            except gr.Error:
                final_result = ""
                model_actions = ""
                model_thoughts = ""
                latest_videos = trace = history_file = None

            except Exception as e:
                errors = f"Agent error: {str(e)}"

            yield [
                html_content,
                final_result,
                errors,
                model_actions,
                model_thoughts,
                latest_videos,
                trace,
                history_file,
                stop_button,
                run_button
            ]

        except Exception as e:
            import traceback
            yield [
                f"<h1 style='width:{stream_vw}vw; height:{stream_vh}vh'>Waiting for browser session...</h1>",
                "",
                f"Error: {str(e)}\n{traceback.format_exc()}",
                "",
                "",
                None,
                None,
                None,
                gr.update(value="Stop", interactive=True),  # Re-enable stop button
                gr.update(interactive=True)    # Re-enable run button
            ]

# Define the theme map globally
theme_map = {
    "Default": Default(),
    "Soft": Soft(),
    "Monochrome": Monochrome(),
    "Glass": Glass(),
    "Origin": Origin(),
    "Citrus": Citrus(),
    "Ocean": Ocean(),
    "Base": Base()
}

async def close_global_browser():
    global _global_browser, _global_browser_context

    if _global_browser_context:
        await _global_browser_context.close()
        _global_browser_context = None

    if _global_browser:
        await _global_browser.close()
        _global_browser = None
        
<<<<<<< HEAD
async def run_deep_search(research_task, max_search_iteration_input, max_query_per_iter_input, llm_provider, llm_model_name, llm_temperature, llm_base_url, llm_api_key, use_vision, use_own_browser, headless, rate_limit_rps, rate_limit_bucket):
=======
async def run_deep_search(research_task, max_search_iteration_input, max_query_per_iter_input, llm_provider, llm_model_name, llm_num_ctx, llm_temperature, llm_base_url, llm_api_key, use_vision, use_own_browser, headless):
>>>>>>> 4a55d471
    from src.utils.deep_research import deep_research
    global _global_agent_state

    # Clear any previous stop request
    _global_agent_state.clear_stop()
    
    llm = utils.get_llm_model(
            provider=llm_provider,
            model_name=llm_model_name,
            num_ctx=llm_num_ctx,
            temperature=llm_temperature,
            base_url=llm_base_url,
            api_key=llm_api_key,
            rate_limit_rps=rate_limit_rps,
            rate_limit_bucket=rate_limit_bucket
        )
    markdown_content, file_path = await deep_research(research_task, llm, _global_agent_state,
                                                        max_search_iterations=max_search_iteration_input,
                                                        max_query_num=max_query_per_iter_input,
                                                        use_vision=use_vision,
                                                        headless=headless,
                                                        use_own_browser=use_own_browser
                                                        )
    
    return markdown_content, file_path, gr.update(value="Stop", interactive=True),  gr.update(interactive=True) 
    

def create_ui(config, theme_name="Ocean"):
    css = """
    .gradio-container {
        max-width: 1200px !important;
        margin: auto !important;
        padding-top: 20px !important;
    }
    .header-text {
        text-align: center;
        margin-bottom: 30px;
    }
    .theme-section {
        margin-bottom: 20px;
        padding: 15px;
        border-radius: 10px;
    }
    """

    with gr.Blocks(
            title="Browser Use WebUI", theme=theme_map[theme_name], css=css
    ) as demo:
        with gr.Row():
            gr.Markdown(
                """
                # 🌐 Browser Use WebUI
                ### Control your browser with AI assistance
                """,
                elem_classes=["header-text"],
            )

        with gr.Tabs() as tabs:
            with gr.TabItem("⚙️ Agent Settings", id=1):
                with gr.Group():
                    agent_type = gr.Radio(
                        ["org", "custom"],
                        label="Agent Type",
                        value=config['agent_type'],
                        info="Select the type of agent to use",
                    )
                    with gr.Column():
                        max_steps = gr.Slider(
                            minimum=1,
                            maximum=200,
                            value=config['max_steps'],
                            step=1,
                            label="Max Run Steps",
                            info="Maximum number of steps the agent will take",
                        )
                        max_actions_per_step = gr.Slider(
                            minimum=1,
                            maximum=20,
                            value=config['max_actions_per_step'],
                            step=1,
                            label="Max Actions per Step",
                            info="Maximum number of actions the agent will take per step",
                        )
                    with gr.Column():
                        use_vision = gr.Checkbox(
                            label="Use Vision",
                            value=config['use_vision'],
                            info="Enable visual processing capabilities",
                        )
                        tool_calling_method = gr.Dropdown(
                            label="Tool Calling Method",
                            value=config['tool_calling_method'],
                            interactive=True,
                            allow_custom_value=True,  # Allow users to input custom model names
                            choices=["auto", "json_schema", "function_calling"],
                            info="Tool Calls Funtion Name",
                            visible=False
                        )

            with gr.TabItem("🔧 LLM Configuration", id=2):
                with gr.Group():
                    llm_provider = gr.Dropdown(
                        choices=[provider for provider,model in utils.model_names.items()],
                        label="LLM Provider",
                        value=config['llm_provider'],
                        info="Select your preferred language model provider"
                    )
                    llm_model_name = gr.Dropdown(
                        label="Model Name",
                        choices=utils.model_names['openai'],
                        value=config['llm_model_name'],
                        interactive=True,
                        allow_custom_value=True,  # Allow users to input custom model names
                        info="Select a model from the dropdown or type a custom model name"
                    )
                    llm_num_ctx = gr.Slider(
                        minimum=2**8,
                        maximum=2**16,
                        value=config['llm_num_ctx'],
                        step=1,
                        label="Max Context Length",
                        info="Controls max context length model needs to handle (less = faster)",
                        visible=config['llm_provider'] == "ollama"
                    )
                    llm_temperature = gr.Slider(
                        minimum=0.0,
                        maximum=2.0,
                        value=config['llm_temperature'],
                        step=0.1,
                        label="Temperature",
                        info="Controls randomness in model outputs"
                    )
                    with gr.Row():
                        llm_base_url = gr.Textbox(
                            label="Base URL",
                            value=config['llm_base_url'],
                            info="API endpoint URL (if required)"
                        )
                        llm_api_key = gr.Textbox(
                            label="API Key",
                            type="password",
                            value=config['llm_api_key'],
                            info="Your API key (leave blank to use .env)"
                        )
                    with gr.Row():
                        rate_limit_rps = gr.Number(
                            label="Requests/sec",
                            value=config.get('rate_limit_rps', 1),
                            precision=1,
                            info="Max requests per second"
                        )
                        rate_limit_bucket = gr.Number(
                            label="Max Bucket Size",
                            value=config.get('rate_limit_bucket', 10),
                            precision=0,
                            info="Maximum burst capacity"
                        )

            # Change event to update context length slider
            def update_llm_num_ctx_visibility(llm_provider):
                return gr.update(visible=llm_provider == "ollama")

            # Bind the change event of llm_provider to update the visibility of context length slider
            llm_provider.change(
                fn=update_llm_num_ctx_visibility,
                inputs=llm_provider,
                outputs=llm_num_ctx
            )

            with gr.TabItem("🌐 Browser Settings", id=3):
                with gr.Group():
                    with gr.Row():
                        use_own_browser = gr.Checkbox(
                            label="Use Own Browser",
                            value=config['use_own_browser'],
                            info="Use your existing browser instance",
                        )
                        keep_browser_open = gr.Checkbox(
                            label="Keep Browser Open",
                            value=config['keep_browser_open'],
                            info="Keep Browser Open between Tasks",
                        )
                        headless = gr.Checkbox(
                            label="Headless Mode",
                            value=config['headless'],
                            info="Run browser without GUI",
                        )
                        disable_security = gr.Checkbox(
                            label="Disable Security",
                            value=config['disable_security'],
                            info="Disable browser security features",
                        )
                        enable_recording = gr.Checkbox(
                            label="Enable Recording",
                            value=config['enable_recording'],
                            info="Enable saving browser recordings",
                        )

                    with gr.Row():
                        window_w = gr.Number(
                            label="Window Width",
                            value=config['window_w'],
                            info="Browser window width",
                        )
                        window_h = gr.Number(
                            label="Window Height",
                            value=config['window_h'],
                            info="Browser window height",
                        )

                    save_recording_path = gr.Textbox(
                        label="Recording Path",
                        placeholder="e.g. ./tmp/record_videos",
                        value=config['save_recording_path'],
                        info="Path to save browser recordings",
                        interactive=True,  # Allow editing only if recording is enabled
                    )

                    save_trace_path = gr.Textbox(
                        label="Trace Path",
                        placeholder="e.g. ./tmp/traces",
                        value=config['save_trace_path'],
                        info="Path to save Agent traces",
                        interactive=True,
                    )

                    save_agent_history_path = gr.Textbox(
                        label="Agent History Save Path",
                        placeholder="e.g., ./tmp/agent_history",
                        value=config['save_agent_history_path'],
                        info="Specify the directory where agent history should be saved.",
                        interactive=True,
                    )

            with gr.TabItem("🤖 Run Agent", id=4):
                task = gr.Textbox(
                    label="Task Description",
                    lines=4,
                    placeholder="Enter your task here...",
                    value=config['task'],
                    info="Describe what you want the agent to do",
                )
                add_infos = gr.Textbox(
                    label="Additional Information",
                    lines=3,
                    placeholder="Add any helpful context or instructions...",
                    info="Optional hints to help the LLM complete the task",
                )

                with gr.Row():
                    run_button = gr.Button("▶️ Run Agent", variant="primary", scale=2)
                    stop_button = gr.Button("⏹️ Stop", variant="stop", scale=1)
                    
                with gr.Row():
                    browser_view = gr.HTML(
                        value="<h1 style='width:80vw; height:50vh'>Waiting for browser session...</h1>",
                        label="Live Browser View",
                )
            
            with gr.TabItem("🧐 Deep Research", id=5):
                research_task_input = gr.Textbox(label="Research Task", lines=5, value="Compose a report on the use of Reinforcement Learning for training Large Language Models, encompassing its origins, current advancements, and future prospects, substantiated with examples of relevant models and techniques. The report should reflect original insights and analysis, moving beyond mere summarization of existing literature.")
                with gr.Row():
                    max_search_iteration_input = gr.Number(label="Max Search Iteration", value=3, precision=0) # precision=0 确保是整数
                    max_query_per_iter_input = gr.Number(label="Max Query per Iteration", value=1, precision=0) # precision=0 确保是整数
                with gr.Row():
                    research_button = gr.Button("▶️ Run Deep Research", variant="primary", scale=2)
                    stop_research_button = gr.Button("⏹️ Stop", variant="stop", scale=1)
                markdown_output_display = gr.Markdown(label="Research Report")
                markdown_download = gr.File(label="Download Research Report")


            with gr.TabItem("📊 Results", id=6):
                with gr.Group():

                    recording_display = gr.Video(label="Latest Recording")

                    gr.Markdown("### Results")
                    with gr.Row():
                        with gr.Column():
                            final_result_output = gr.Textbox(
                                label="Final Result", lines=3, show_label=True
                            )
                        with gr.Column():
                            errors_output = gr.Textbox(
                                label="Errors", lines=3, show_label=True
                            )
                    with gr.Row():
                        with gr.Column():
                            model_actions_output = gr.Textbox(
                                label="Model Actions", lines=3, show_label=True
                            )
                        with gr.Column():
                            model_thoughts_output = gr.Textbox(
                                label="Model Thoughts", lines=3, show_label=True
                            )

                    trace_file = gr.File(label="Trace File")

                    agent_history_file = gr.File(label="Agent History")

                # Bind the stop button click event after errors_output is defined
                stop_button.click(
                    fn=stop_agent,
                    inputs=[],
                    outputs=[errors_output, stop_button, run_button],
                )

                # Run button click handler
                run_button.click(
                    fn=run_with_stream,
                        inputs=[
                            agent_type, llm_provider, llm_model_name, llm_num_ctx, llm_temperature, llm_base_url, llm_api_key,
                            use_own_browser, keep_browser_open, headless, disable_security, window_w, window_h,
                            save_recording_path, save_agent_history_path, save_trace_path,  # Include the new path
                            enable_recording, task, add_infos, max_steps, use_vision, max_actions_per_step, tool_calling_method,
                            rate_limit_rps, rate_limit_bucket
                        ],
                    outputs=[
                        browser_view,           # Browser view
                        final_result_output,    # Final result
                        errors_output,          # Errors
                        model_actions_output,   # Model actions
                        model_thoughts_output,  # Model thoughts
                        recording_display,      # Latest recording
                        trace_file,             # Trace file
                        agent_history_file,     # Agent history file
                        stop_button,            # Stop button
                        run_button              # Run button
                    ],
                )
                
                # Run Deep Research
                research_button.click(
                        fn=run_deep_search,
<<<<<<< HEAD
                        inputs=[research_task_input, max_search_iteration_input, max_query_per_iter_input, llm_provider, llm_model_name, llm_temperature, llm_base_url, llm_api_key, use_vision, use_own_browser, headless, rate_limit_rps, rate_limit_bucket],
=======
                        inputs=[research_task_input, max_search_iteration_input, max_query_per_iter_input, llm_provider, llm_model_name, llm_num_ctx, llm_temperature, llm_base_url, llm_api_key, use_vision, use_own_browser, headless],
>>>>>>> 4a55d471
                        outputs=[markdown_output_display, markdown_download, stop_research_button, research_button]
                )
                # Bind the stop button click event after errors_output is defined
                stop_research_button.click(
                    fn=stop_research_agent,
                    inputs=[],
                    outputs=[stop_research_button, research_button],
                )

            with gr.TabItem("🎥 Recordings", id=7):
                def list_recordings(save_recording_path):
                    if not os.path.exists(save_recording_path):
                        return []

                    # Get all video files
                    recordings = glob.glob(os.path.join(save_recording_path, "*.[mM][pP]4")) + glob.glob(os.path.join(save_recording_path, "*.[wW][eE][bB][mM]"))

                    # Sort recordings by creation time (oldest first)
                    recordings.sort(key=os.path.getctime)

                    # Add numbering to the recordings
                    numbered_recordings = []
                    for idx, recording in enumerate(recordings, start=1):
                        filename = os.path.basename(recording)
                        numbered_recordings.append((recording, f"{idx}. {filename}"))

                    return numbered_recordings

                recordings_gallery = gr.Gallery(
                    label="Recordings",
                    value=list_recordings(config['save_recording_path']),
                    columns=3,
                    height="auto",
                    object_fit="contain"
                )

                refresh_button = gr.Button("🔄 Refresh Recordings", variant="secondary")
                refresh_button.click(
                    fn=list_recordings,
                    inputs=save_recording_path,
                    outputs=recordings_gallery
                )
            
            with gr.TabItem("📁 Configuration", id=8):
                with gr.Group():
                    config_file_input = gr.File(
                        label="Load Config File",
                        file_types=[".pkl"],
                        interactive=True
                    )

                    load_config_button = gr.Button("Load Existing Config From File", variant="primary")
                    save_config_button = gr.Button("Save Current Config", variant="primary")

                    config_status = gr.Textbox(
                        label="Status",
                        lines=2,
                        interactive=False
                    )

                load_config_button.click(
                    fn=update_ui_from_config,
                    inputs=[config_file_input],
                    outputs=[
                        agent_type, max_steps, max_actions_per_step, use_vision, tool_calling_method,
                        llm_provider, llm_model_name, llm_num_ctx, llm_temperature, llm_base_url, llm_api_key,
                        use_own_browser, keep_browser_open, headless, disable_security, enable_recording,
                        window_w, window_h, save_recording_path, save_trace_path, save_agent_history_path,
                        task, config_status
                    ]
                )

                save_config_button.click(
                    fn=save_current_config,
                    inputs=[
                        agent_type, max_steps, max_actions_per_step, use_vision, tool_calling_method,
                        llm_provider, llm_model_name, llm_num_ctx, llm_temperature, llm_base_url, llm_api_key,
                        use_own_browser, keep_browser_open, headless, disable_security,
                        enable_recording, window_w, window_h, save_recording_path, save_trace_path,
                        save_agent_history_path, task,
                    ],  
                    outputs=[config_status]
                )


        # Attach the callback to the LLM provider dropdown
        llm_provider.change(
            lambda provider, api_key, base_url: update_model_dropdown(provider, api_key, base_url),
            inputs=[llm_provider, llm_api_key, llm_base_url],
            outputs=llm_model_name
        )

        # Add this after defining the components
        enable_recording.change(
            lambda enabled: gr.update(interactive=enabled),
            inputs=enable_recording,
            outputs=save_recording_path
        )

        use_own_browser.change(fn=close_global_browser)
        keep_browser_open.change(fn=close_global_browser)

    return demo

def main():
    parser = argparse.ArgumentParser(description="Gradio UI for Browser Agent")
    parser.add_argument("--ip", type=str, default="127.0.0.1", help="IP address to bind to")
    parser.add_argument("--port", type=int, default=7788, help="Port to listen on")
    parser.add_argument("--theme", type=str, default="Ocean", choices=theme_map.keys(), help="Theme to use for the UI")
    parser.add_argument("--dark-mode", action="store_true", help="Enable dark mode")
    args = parser.parse_args()

    config_dict = default_config()

    demo = create_ui(config_dict, theme_name=args.theme)
    demo.launch(server_name=args.ip, server_port=args.port)

if __name__ == '__main__':
    main()<|MERGE_RESOLUTION|>--- conflicted
+++ resolved
@@ -642,11 +642,7 @@
         await _global_browser.close()
         _global_browser = None
         
-<<<<<<< HEAD
-async def run_deep_search(research_task, max_search_iteration_input, max_query_per_iter_input, llm_provider, llm_model_name, llm_temperature, llm_base_url, llm_api_key, use_vision, use_own_browser, headless, rate_limit_rps, rate_limit_bucket):
-=======
-async def run_deep_search(research_task, max_search_iteration_input, max_query_per_iter_input, llm_provider, llm_model_name, llm_num_ctx, llm_temperature, llm_base_url, llm_api_key, use_vision, use_own_browser, headless):
->>>>>>> 4a55d471
+async def run_deep_search(research_task, max_search_iteration_input, max_query_per_iter_input, llm_provider, llm_model_name, llm_num_ctx, llm_temperature, llm_base_url, llm_api_key, use_vision, use_own_browser, headless, rate_limit_rps, rate_limit_bucket):
     from src.utils.deep_research import deep_research
     global _global_agent_state
 
@@ -794,7 +790,7 @@
                     with gr.Row():
                         rate_limit_rps = gr.Number(
                             label="Requests/sec",
-                            value=config.get('rate_limit_rps', 1),
+                            value=config.get('rate_limit_rps', 1),  
                             precision=1,
                             info="Max requests per second"
                         )
@@ -981,11 +977,7 @@
                 # Run Deep Research
                 research_button.click(
                         fn=run_deep_search,
-<<<<<<< HEAD
-                        inputs=[research_task_input, max_search_iteration_input, max_query_per_iter_input, llm_provider, llm_model_name, llm_temperature, llm_base_url, llm_api_key, use_vision, use_own_browser, headless, rate_limit_rps, rate_limit_bucket],
-=======
-                        inputs=[research_task_input, max_search_iteration_input, max_query_per_iter_input, llm_provider, llm_model_name, llm_num_ctx, llm_temperature, llm_base_url, llm_api_key, use_vision, use_own_browser, headless],
->>>>>>> 4a55d471
+                        inputs=[research_task_input, max_search_iteration_input, max_query_per_iter_input, llm_provider, llm_model_name, llm_num_ctx, llm_temperature, llm_base_url, llm_api_key, use_vision, use_own_browser, headless, rate_limit_rps, rate_limit_bucket],
                         outputs=[markdown_output_display, markdown_download, stop_research_button, research_button]
                 )
                 # Bind the stop button click event after errors_output is defined
